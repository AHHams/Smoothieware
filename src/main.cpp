/*
      This file is part of Smoothie (http://smoothieware.org/). The motion control part is heavily based on Grbl (https://github.com/simen/grbl).
      Smoothie is free software: you can redistribute it and/or modify it under the terms of the GNU General Public License as published by the Free Software Foundation, either version 3 of the License, or (at your option) any later version.
      Smoothie is distributed in the hope that it will be useful, but WITHOUT ANY WARRANTY; without even the implied warranty of MERCHANTABILITY or FITNESS FOR A PARTICULAR PURPOSE. See the GNU General Public License for more details.
      You should have received a copy of the GNU General Public License along with Smoothie. If not, see <http://www.gnu.org/licenses/>.
*/

#include "libs/Kernel.h"

#include "modules/tools/laser/Laser.h"
#include "modules/tools/spindle/Spindle.h"
#include "modules/tools/extruder/ExtruderMaker.h"
#include "modules/tools/temperaturecontrol/TemperatureControlPool.h"
#include "modules/tools/endstops/Endstops.h"
#include "modules/tools/zprobe/ZProbe.h"
#include "modules/tools/scaracal/SCARAcal.h"
#include "RotaryDeltaCalibration.h"
#include "modules/tools/switch/SwitchPool.h"
#include "modules/tools/temperatureswitch/TemperatureSwitch.h"
#include "modules/tools/drillingcycles/Drillingcycles.h"
#include "FilamentDetector.h"
#include "MotorDriverControl.h"

#include "modules/robot/Conveyor.h"
#include "modules/utils/simpleshell/SimpleShell.h"
#include "modules/utils/configurator/Configurator.h"
#include "modules/utils/currentcontrol/CurrentControl.h"
#include "modules/utils/player/Player.h"
#include "modules/utils/killbutton/KillButton.h"
#include "modules/utils/PlayLed/PlayLed.h"
#include "modules/utils/panel/Panel.h"
#include "libs/Network/uip/Network.h"
#include "Config.h"
#include "checksumm.h"
#include "ConfigValue.h"
#include "StepTicker.h"
#include "SlowTicker.h"
#include "Robot.h"

// #include "libs/ChaNFSSD/SDFileSystem.h"
#include "libs/nuts_bolts.h"
#include "libs/utils.h"

// Debug
#include "libs/SerialMessage.h"

#include "libs/USBDevice/USB.h"
#include "libs/USBDevice/USBMSD/USBMSD.h"
#include "libs/USBDevice/USBMSD/SDCard.h"
#include "libs/USBDevice/USBSerial/USBSerial.h"
#include "libs/USBDevice/DFU.h"
#include "libs/SDFAT.h"
#include "StreamOutputPool.h"
#include "ToolManager.h"

#include "libs/Watchdog.h"

#include "version.h"
#include "system_LPC17xx.h"
#include "platform_memory.h"

#include "mbed.h"

#define second_usb_serial_enable_checksum  CHECKSUM("second_usb_serial_enable")
#define disable_msd_checksum  CHECKSUM("msd_disable")
#define dfu_enable_checksum  CHECKSUM("dfu_enable")
#define watchdog_timeout_checksum  CHECKSUM("watchdog_timeout")


// USB Stuff
SDCard sd  __attribute__ ((section ("AHBSRAM0"))) (P0_9, P0_8, P0_7, P0_6);      // this selects SPI1 as the sdcard as it is on Smoothieboard
//SDCard sd(P0_18, P0_17, P0_15, P0_16);  // this selects SPI0 as the sdcard
//SDCard sd(P0_18, P0_17, P0_15, P2_8);  // this selects SPI0 as the sdcard witrh a different sd select

USB u __attribute__ ((section ("AHBSRAM0")));
USBSerial usbserial __attribute__ ((section ("AHBSRAM0"))) (&u);
#ifndef DISABLEMSD
USBMSD msc __attribute__ ((section ("AHBSRAM0"))) (&u, &sd);
#else
USBMSD *msc= NULL;
#endif

SDFAT mounter __attribute__ ((section ("AHBSRAM0"))) ("sd", &sd);

GPIO leds[5] = {
    GPIO(P1_18),
    GPIO(P1_19),
    GPIO(P1_20),
    GPIO(P1_21),
    GPIO(P4_28)
};

void init() {

    // Default pins to low status
    for (int i = 0; i < 5; i++){
        leds[i].output();
        leds[i]= 0;
    }

    Kernel* kernel = new Kernel();

    kernel->streams->printf("Smoothie Running @%ldMHz\r\n", SystemCoreClock / 1000000);
<<<<<<< HEAD
    SimpleShell::version_command("", kernel->streams);
=======
    Version version;
    kernel->streams->printf("  Build version %s, Build date %s\r\n", version.get_build(), version.get_build_date());
#ifdef CNC
    kernel->streams->printf("  CNC Build\r\n");
#endif
#ifdef DISABLEMSD
    kernel->streams->printf("  NOMSD Build\r\n");
#endif
>>>>>>> 63f06533

    bool sdok= (sd.disk_initialize() == 0);
    if(!sdok) kernel->streams->printf("SDCard failed to initialize\r\n");

    #ifdef NONETWORK
        kernel->streams->printf("NETWORK is disabled\r\n");
    #endif

#ifdef DISABLEMSD
    // attempt to be able to disable msd in config
    if(sdok && !kernel->config->value( disable_msd_checksum )->by_default(true)->as_bool()){
        // HACK to zero the memory USBMSD uses as it and its objects seem to not initialize properly in the ctor
        size_t n= sizeof(USBMSD);
        void *v = AHB0.alloc(n);
        memset(v, 0, n); // clear the allocated memory
        msc= new(v) USBMSD(&u, &sd); // allocate object using zeroed memory
    }else{
        msc= NULL;
        kernel->streams->printf("MSD is disabled\r\n");
    }
#endif

    // Create and add main modules
    kernel->add_module( new(AHB0) Player() );

    kernel->add_module( new(AHB0) CurrentControl() );
    kernel->add_module( new(AHB0) KillButton() );
    kernel->add_module( new(AHB0) PlayLed() );

    // these modules can be completely disabled in the Makefile by adding to EXCLUDE_MODULES
    #ifndef NO_TOOLS_ENDSTOPS
    kernel->add_module( new(AHB0) Endstops() );
    #endif

    #ifndef NO_TOOLS_SWITCH
    SwitchPool *sp= new SwitchPool();
    sp->load_tools();
    delete sp;
    #endif
    #ifndef NO_TOOLS_EXTRUDER
    // NOTE this must be done first before Temperature control so ToolManager can handle Tn before temperaturecontrol module does
    ExtruderMaker *em= new ExtruderMaker();
    em->load_tools();
    delete em;
    #endif
    #ifndef NO_TOOLS_TEMPERATURECONTROL
    // Note order is important here must be after extruder so Tn as a parameter will get executed first
    TemperatureControlPool *tp= new TemperatureControlPool();
    tp->load_tools();
    delete tp;
    #endif
    #ifndef NO_TOOLS_LASER
    kernel->add_module( new Laser() );
    #endif
    #ifndef NO_TOOLS_SPINDLE
    kernel->add_module( new(AHB0) Spindle() );
    #endif
    #ifndef NO_UTILS_PANEL
    kernel->add_module( new(AHB0) Panel() );
    #endif
    #ifndef NO_TOOLS_ZPROBE
    kernel->add_module( new(AHB0) ZProbe() );
    #endif
    #ifndef NO_TOOLS_SCARACAL
    kernel->add_module( new(AHB0) SCARAcal() );
    #endif
    #ifndef NO_TOOLS_ROTARYDELTACALIBRATION
    kernel->add_module( new(AHB0) RotaryDeltaCalibration() );
    #endif
    #ifndef NONETWORK
    kernel->add_module( new Network() );
    #endif
    #ifndef NO_TOOLS_TEMPERATURESWITCH
    // Must be loaded after TemperatureControl
    kernel->add_module( new(AHB0) TemperatureSwitch() );
    #endif
    #ifndef NO_TOOLS_DRILLINGCYCLES
    kernel->add_module( new(AHB0) Drillingcycles() );
    #endif
    #ifndef NO_TOOLS_FILAMENTDETECTOR
    kernel->add_module( new(AHB0) FilamentDetector() );
    #endif
    #ifndef NO_UTILS_MOTORDRIVERCONTROL
    kernel->add_module( new MotorDriverControl(0) );
    #endif
    // Create and initialize USB stuff
    u.init();

#ifdef DISABLEMSD
    if(sdok && msc != NULL){
        kernel->add_module( msc );
    }
#else
    kernel->add_module( &msc );
#endif

    kernel->add_module( &usbserial );
    if( kernel->config->value( second_usb_serial_enable_checksum )->by_default(false)->as_bool() ){
        kernel->add_module( new(AHB0) USBSerial(&u) );
    }

    if( kernel->config->value( dfu_enable_checksum )->by_default(false)->as_bool() ){
        kernel->add_module( new(AHB0) DFU(&u));
    }

    // 10 second watchdog timeout (or config as seconds)
    float t= kernel->config->value( watchdog_timeout_checksum )->by_default(10.0F)->as_number();
    if(t > 0.1F) {
        // NOTE setting WDT_RESET with the current bootloader would leave it in DFU mode which would be suboptimal
        kernel->add_module( new Watchdog(t*1000000, WDT_MRI)); // WDT_RESET));
        kernel->streams->printf("Watchdog enabled for %f seconds\n", t);
    }else{
        kernel->streams->printf("WARNING Watchdog is disabled\n");
    }


    kernel->add_module( &u );

    // memory before cache is cleared
    //SimpleShell::print_mem(kernel->streams);

    // clear up the config cache to save some memory
    kernel->config->config_cache_clear();

    if(kernel->is_using_leds()) {
        // set some leds to indicate status... led0 init done, led1 mainloop running, led2 idle loop running, led3 sdcard ok
        leds[0]= 1; // indicate we are done with init
        leds[3]= sdok?1:0; // 4th led indicates sdcard is available (TODO maye should indicate config was found)
    }

    if(sdok) {
        // load config override file if present
        // NOTE only Mxxx commands that set values should be put in this file. The file is generated by M500
        FILE *fp= fopen(kernel->config_override_filename(), "r");
        if(fp != NULL) {
            char buf[132];
            kernel->streams->printf("Loading config override file: %s...\n", kernel->config_override_filename());
            while(fgets(buf, sizeof buf, fp) != NULL) {
                kernel->streams->printf("  %s", buf);
                if(buf[0] == ';') continue; // skip the comments
                struct SerialMessage message= {&(StreamOutput::NullStream), buf};
                kernel->call_event(ON_CONSOLE_LINE_RECEIVED, &message);
            }
            kernel->streams->printf("config override file executed\n");
            fclose(fp);
        }
    }

    // start the timers and interrupts
    THEKERNEL->conveyor->start(THEROBOT->get_number_registered_motors());
    THEKERNEL->step_ticker->start();
    THEKERNEL->slow_ticker->start();
}

int main()
{
    init();

    uint16_t cnt= 0;
    // Main loop
    while(1){
        if(THEKERNEL->is_using_leds()) {
            // flash led 2 to show we are alive
            leds[1]= (cnt++ & 0x1000) ? 1 : 0;
        }
        THEKERNEL->call_event(ON_MAIN_LOOP);
        THEKERNEL->call_event(ON_IDLE);
    }
}<|MERGE_RESOLUTION|>--- conflicted
+++ resolved
@@ -101,18 +101,7 @@
     Kernel* kernel = new Kernel();
 
     kernel->streams->printf("Smoothie Running @%ldMHz\r\n", SystemCoreClock / 1000000);
-<<<<<<< HEAD
     SimpleShell::version_command("", kernel->streams);
-=======
-    Version version;
-    kernel->streams->printf("  Build version %s, Build date %s\r\n", version.get_build(), version.get_build_date());
-#ifdef CNC
-    kernel->streams->printf("  CNC Build\r\n");
-#endif
-#ifdef DISABLEMSD
-    kernel->streams->printf("  NOMSD Build\r\n");
-#endif
->>>>>>> 63f06533
 
     bool sdok= (sd.disk_initialize() == 0);
     if(!sdok) kernel->streams->printf("SDCard failed to initialize\r\n");
