--- conflicted
+++ resolved
@@ -31,24 +31,10 @@
         int register_motor(StepperMotor* motor);
         float get_frequency() const { return frequency; }
         void unstep_tick();
-<<<<<<< HEAD
+
         void step_tick (void);
         void handle_finish (void);
         float get_total_time() const { return total_move_time.load()/frequency; }
-=======
-        uint32_t get_tick_cnt() const { return tick_cnt; }
-        uint32_t ticks_since(uint32_t last) const { return (tick_cnt>=last) ? tick_cnt-last : (UINT32_MAX-last) + tick_cnt + 1; }
-
-        void TIMER0_IRQHandler (void);
-        void PendSV_IRQHandler (void);
-        void register_acceleration_tick_handler(std::function<void(void)> cb){
-            acceleration_tick_handlers.push_back(cb);
-        }
-        void acceleration_tick();
-        void synchronize_acceleration(bool fire_now);
-        void schedule_unstep(int motor);
-
->>>>>>> 9056afd7
         void start();
         bool add_job(const Block *block) { return push_block(block); }
         bool is_jobq_full() const { return jobq.full(); }
