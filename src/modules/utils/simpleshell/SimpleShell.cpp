/*
    This file is part of Smoothie (http://smoothieware.org/). The motion control part is heavily based on Grbl (https://github.com/simen/grbl).
    Smoothie is free software: you can redistribute it and/or modify it under the terms of the GNU General Public License as published by the Free Software Foundation, either version 3 of the License, or (at your option) any later version.
    Smoothie is distributed in the hope that it will be useful, but WITHOUT ANY WARRANTY; without even the implied warranty of MERCHANTABILITY or FITNESS FOR A PARTICULAR PURPOSE. See the GNU General Public License for more details.
    You should have received a copy of the GNU General Public License along with Smoothie. If not, see <http://www.gnu.org/licenses/>.
*/


#include "SimpleShell.h"
#include "libs/Kernel.h"
#include "libs/nuts_bolts.h"
#include "libs/utils.h"
#include "libs/SerialMessage.h"
#include "libs/StreamOutput.h"
#include "modules/robot/Conveyor.h"
#include "DirHandle.h"
#include "mri.h"
#include "version.h"
#include "PublicDataRequest.h"
#include "AppendFileStream.h"
#include "FileStream.h"
#include "checksumm.h"
#include "PublicData.h"
#include "Gcode.h"
#include "Robot.h"
#include "ToolManagerPublicAccess.h"
#include "GcodeDispatch.h"
#include "BaseSolution.h"
#include "StepperMotor.h"
#include "Configurator.h"

#include "TemperatureControlPublicAccess.h"
#include "EndstopsPublicAccess.h"
#include "NetworkPublicAccess.h"
#include "platform_memory.h"
#include "SwitchPublicAccess.h"
#include "SDFAT.h"
#include "Thermistor.h"
#include "md5.h"
#include "utils.h"

#include "system_LPC17xx.h"
#include "LPC17xx.h"

#include "mbed.h" // for wait_ms()

extern unsigned int g_maximumHeapAddress;

#include <malloc.h>
#include <mri.h>
#include <stdio.h>
#include <stdint.h>

extern "C" uint32_t  __end__;
extern "C" uint32_t  __malloc_free_list;
extern "C" uint32_t  _sbrk(int size);

// command lookup table
const SimpleShell::ptentry_t SimpleShell::commands_table[] = {
    {"ls",       SimpleShell::ls_command},
    {"cd",       SimpleShell::cd_command},
    {"pwd",      SimpleShell::pwd_command},
    {"cat",      SimpleShell::cat_command},
    {"rm",       SimpleShell::rm_command},
    {"mv",       SimpleShell::mv_command},
    {"upload",   SimpleShell::upload_command},
    {"reset",    SimpleShell::reset_command},
    {"dfu",      SimpleShell::dfu_command},
    {"break",    SimpleShell::break_command},
    {"help",     SimpleShell::help_command},
    {"?",        SimpleShell::help_command},
    {"version",  SimpleShell::version_command},
    {"mem",      SimpleShell::mem_command},
    {"get",      SimpleShell::get_command},
    {"set_temp", SimpleShell::set_temp_command},
    {"switch",   SimpleShell::switch_command},
    {"net",      SimpleShell::net_command},
    {"load",     SimpleShell::load_command},
    {"save",     SimpleShell::save_command},
    {"remount",  SimpleShell::remount_command},
    {"calc_thermistor", SimpleShell::calc_thermistor_command},
    {"thermistors", SimpleShell::print_thermistors_command},
    {"md5sum",   SimpleShell::md5sum_command},
#ifdef CNC
    {"test",     SimpleShell::test_command},
#endif
    // unknown command
    {NULL, NULL}
};

int SimpleShell::reset_delay_secs = 0;

// Adam Greens heap walk from http://mbed.org/forum/mbed/topic/2701/?page=4#comment-22556
static uint32_t heapWalk(StreamOutput *stream, bool verbose)
{
    uint32_t chunkNumber = 1;
    // The __end__ linker symbol points to the beginning of the heap.
    uint32_t chunkCurr = (uint32_t)&__end__;
    // __malloc_free_list is the head pointer to newlib-nano's link list of free chunks.
    uint32_t freeCurr = __malloc_free_list;
    // Calling _sbrk() with 0 reserves no more memory but it returns the current top of heap.
    uint32_t heapEnd = _sbrk(0);
    // accumulate totals
    uint32_t freeSize = 0;
    uint32_t usedSize = 0;

    stream->printf("Used Heap Size: %lu\n", heapEnd - chunkCurr);

    // Walk through the chunks until we hit the end of the heap.
    while (chunkCurr < heapEnd) {
        // Assume the chunk is in use.  Will update later.
        int      isChunkFree = 0;
        // The first 32-bit word in a chunk is the size of the allocation.  newlib-nano over allocates by 8 bytes.
        // 4 bytes for this 32-bit chunk size and another 4 bytes to allow for 8 byte-alignment of returned pointer.
        uint32_t chunkSize = *(uint32_t *)chunkCurr;
        // The start of the next chunk is right after the end of this one.
        uint32_t chunkNext = chunkCurr + chunkSize;

        // The free list is sorted by address.
        // Check to see if we have found the next free chunk in the heap.
        if (chunkCurr == freeCurr) {
            // Chunk is free so flag it as such.
            isChunkFree = 1;
            // The second 32-bit word in a free chunk is a pointer to the next free chunk (again sorted by address).
            freeCurr = *(uint32_t *)(freeCurr + 4);
        }

        // Skip past the 32-bit size field in the chunk header.
        chunkCurr += 4;
        // 8-byte align the data pointer.
        chunkCurr = (chunkCurr + 7) & ~7;
        // newlib-nano over allocates by 8 bytes, 4 bytes for the 32-bit chunk size and another 4 bytes to allow for 8
        // byte-alignment of the returned pointer.
        chunkSize -= 8;
        if (verbose)
            stream->printf("  Chunk: %lu  Address: 0x%08lX  Size: %lu  %s\n", chunkNumber, chunkCurr, chunkSize, isChunkFree ? "CHUNK FREE" : "");

        if (isChunkFree) freeSize += chunkSize;
        else usedSize += chunkSize;

        chunkCurr = chunkNext;
        chunkNumber++;
    }
    stream->printf("Allocated: %lu, Free: %lu\r\n", usedSize, freeSize);
    return freeSize;
}


void SimpleShell::on_module_loaded()
{
    this->register_for_event(ON_CONSOLE_LINE_RECEIVED);
    this->register_for_event(ON_GCODE_RECEIVED);
    this->register_for_event(ON_SECOND_TICK);

    reset_delay_secs = 0;
}

void SimpleShell::on_second_tick(void *)
{
    // we are timing out for the reset
    if (reset_delay_secs > 0) {
        if (--reset_delay_secs == 0) {
            system_reset(false);
        }
    }
}

void SimpleShell::on_gcode_received(void *argument)
{
    Gcode *gcode = static_cast<Gcode *>(argument);
    string args = get_arguments(gcode->get_command());

    if (gcode->has_m) {
        if (gcode->m == 20) { // list sd card
            gcode->stream->printf("Begin file list\r\n");
            ls_command("/sd", gcode->stream);
            gcode->stream->printf("End file list\r\n");

        } else if (gcode->m == 30) { // remove file
            if(!args.empty() && !THEKERNEL->is_grbl_mode())
                rm_command("/sd/" + args, gcode->stream);
        }
    }
}

bool SimpleShell::parse_command(const char *cmd, string args, StreamOutput *stream)
{
    for (const ptentry_t *p = commands_table; p->command != NULL; ++p) {
        if (strncasecmp(cmd, p->command, strlen(p->command)) == 0) {
            p->func(args, stream);
            return true;
        }
    }

    return false;
}

// When a new line is received, check if it is a command, and if it is, act upon it
void SimpleShell::on_console_line_received( void *argument )
{
    SerialMessage new_message = *static_cast<SerialMessage *>(argument);
    string possible_command = new_message.message;

    // ignore anything that is not lowercase or a $ as it is not a command
    if(possible_command.size() == 0 || (!islower(possible_command[0]) && possible_command[0] != '$')) {
        return;
    }

    // it is a grbl compatible command
    if(possible_command[0] == '$' && possible_command.size() >= 2) {
        switch(possible_command[1]) {
            case 'G':
                // issue get state
                get_command("state", new_message.stream);
                new_message.stream->printf("ok\n");
                break;

            case 'X':
                THEKERNEL->call_event(ON_HALT, (void *)1); // clears on_halt
                new_message.stream->printf("[Caution: Unlocked]\nok\n");
                break;

            case '#':
                grblDP_command("", new_message.stream);
                new_message.stream->printf("ok\n");
                break;

            case 'H':
                if(THEKERNEL->is_grbl_mode()) {
                    THEKERNEL->call_event(ON_HALT, (void *)1); // clears on_halt
                    // issue G28.2 which is force homing cycle
                    Gcode gcode("G28.2", new_message.stream);
                    THEKERNEL->call_event(ON_GCODE_RECEIVED, &gcode);
                }else{
                    new_message.stream->printf("error:only supported in GRBL mode\n");
                }
                break;

            default:
                new_message.stream->printf("error:Invalid statement\n");
                break;
        }

    }else{

        //new_message.stream->printf("Received %s\r\n", possible_command.c_str());
        string cmd = shift_parameter(possible_command);

        // Configurator commands
        if (cmd == "config-get"){
            THEKERNEL->configurator->config_get_command(  possible_command, new_message.stream );

        } else if (cmd == "config-set"){
            THEKERNEL->configurator->config_set_command(  possible_command, new_message.stream );

        } else if (cmd == "config-load"){
            THEKERNEL->configurator->config_load_command(  possible_command, new_message.stream );

        } else if (cmd == "play" || cmd == "progress" || cmd == "abort" || cmd == "suspend" || cmd == "resume") {
            // these are handled by Player module

        } else if (cmd == "ok") {
            // probably an echo so reply ok
            new_message.stream->printf("ok\n");

        }else if(!parse_command(cmd.c_str(), possible_command, new_message.stream)) {
            new_message.stream->printf("error:Unsupported command - %s\n", cmd.c_str());
        }
    }
}

// Act upon an ls command
// Convert the first parameter into an absolute path, then list the files in that path
void SimpleShell::ls_command( string parameters, StreamOutput *stream )
{
    string path, opts;
    while(!parameters.empty()) {
        string s = shift_parameter( parameters );
        if(s.front() == '-') {
            opts.append(s);
        } else {
            path = s;
            if(!parameters.empty()) {
                path.append(" ");
                path.append(parameters);
            }
            break;
        }
    }

    path = absolute_from_relative(path);

    DIR *d;
    struct dirent *p;
    d = opendir(path.c_str());
    if (d != NULL) {
        while ((p = readdir(d)) != NULL) {
            stream->printf("%s", lc(string(p->d_name)).c_str());
            if(p->d_isdir) {
                stream->printf("/");
            } else if(opts.find("-s", 0, 2) != string::npos) {
                stream->printf(" %d", p->d_fsize);
            }
            stream->printf("\r\n");
        }
        closedir(d);
    } else {
        stream->printf("Could not open directory %s\r\n", path.c_str());
    }
}

extern SDFAT mounter;

void SimpleShell::remount_command( string parameters, StreamOutput *stream )
{
    mounter.remount();
    stream->printf("remounted\r\n");
}

// Delete a file
void SimpleShell::rm_command( string parameters, StreamOutput *stream )
{
    const char *fn = absolute_from_relative(shift_parameter( parameters )).c_str();
    int s = remove(fn);
    if (s != 0) stream->printf("Could not delete %s \r\n", fn);
}

// Rename a file
void SimpleShell::mv_command( string parameters, StreamOutput *stream )
{
    string from = absolute_from_relative(shift_parameter( parameters ));
    string to = absolute_from_relative(shift_parameter(parameters));
    int s = rename(from.c_str(), to.c_str());
    if (s != 0) stream->printf("Could not rename %s to %s\r\n", from.c_str(), to.c_str());
    else stream->printf("renamed %s to %s\r\n", from.c_str(), to.c_str());
}

// Change current absolute path to provided path
void SimpleShell::cd_command( string parameters, StreamOutput *stream )
{
    string folder = absolute_from_relative( parameters );

    DIR *d;
    d = opendir(folder.c_str());
    if (d == NULL) {
        stream->printf("Could not open directory %s \r\n", folder.c_str() );
    } else {
        THEKERNEL->current_path = folder;
        closedir(d);
    }
}

// Responds with the present working directory
void SimpleShell::pwd_command( string parameters, StreamOutput *stream )
{
    stream->printf("%s\r\n", THEKERNEL->current_path.c_str());
}

// Output the contents of a file, first parameter is the filename, second is the limit ( in number of lines to output )
void SimpleShell::cat_command( string parameters, StreamOutput *stream )
{
    // Get parameters ( filename and line limit )
    string filename          = absolute_from_relative(shift_parameter( parameters ));
    string limit_parameter   = shift_parameter( parameters );
    int limit = -1;
    int delay= 0;
    bool send_eof= false;
    if ( limit_parameter == "-d" ) {
        string d= shift_parameter( parameters );
        char *e = NULL;
        delay = strtol(d.c_str(), &e, 10);
        if (e <= d.c_str()) {
            delay = 0;

        } else {
            send_eof= true; // we need to terminate file send with an eof
        }

    }else if ( limit_parameter != "" ) {
        char *e = NULL;
        limit = strtol(limit_parameter.c_str(), &e, 10);
        if (e <= limit_parameter.c_str())
            limit = -1;
    }

    // we have been asked to delay before cat, probably to allow time to issue upload command
    if(delay > 0) {
        safe_delay(delay*1000);
    }

    // Open file
    FILE *lp = fopen(filename.c_str(), "r");
    if (lp == NULL) {
        stream->printf("File not found: %s\r\n", filename.c_str());
        return;
    }
    string buffer;
    int c;
    int newlines = 0;
    int linecnt = 0;
    // Print each line of the file
    while ((c = fgetc (lp)) != EOF) {
        buffer.append((char *)&c, 1);
        if ( c == '\n' || ++linecnt > 80) {
            if(c == '\n') newlines++;
            stream->puts(buffer.c_str());
            buffer.clear();
            if(linecnt > 80) linecnt = 0;
            // we need to kick things or they die
            THEKERNEL->call_event(ON_IDLE);
        }
        if ( newlines == limit ) {
            break;
        }
    };
    fclose(lp);

    if(send_eof) {
        stream->puts("\032"); // ^Z terminates the upload
    }
}

void SimpleShell::upload_command( string parameters, StreamOutput *stream )
{
    // this needs to be a hack. it needs to read direct from serial and not allow on_main_loop run until done
    // NOTE this will block all operation until the upload is complete, so do not do while printing
    if(!THEKERNEL->conveyor->is_queue_empty()) {
        stream->printf("upload not allowed while printing or busy\n");
        return;
    }

    // open file to upload to
    string upload_filename = absolute_from_relative( parameters );
    FILE *fd = fopen(upload_filename.c_str(), "w");
    if(fd != NULL) {
        stream->printf("uploading to file: %s, send control-D or control-Z to finish\r\n", upload_filename.c_str());
    } else {
        stream->printf("failed to open file: %s.\r\n", upload_filename.c_str());
        return;
    }

    int cnt = 0;
    bool uploading = true;
    while(uploading) {
        if(!stream->ready()) {
            // we need to kick things or they die
            THEKERNEL->call_event(ON_IDLE);
            continue;
        }

        char c = stream->_getc();
        if( c == 4 || c == 26) { // ctrl-D or ctrl-Z
            uploading = false;
            // close file
            fclose(fd);
            stream->printf("uploaded %d bytes\n", cnt);
            return;

        } else {
            // write character to file
            cnt++;
            if(fputc(c, fd) != c) {
                // error writing to file
                stream->printf("error writing to file. ignoring all characters until EOF\r\n");
                fclose(fd);
                fd = NULL;
                uploading= false;

            } else {
                if ((cnt%400) == 0) {
                    // HACK ALERT to get around fwrite corruption close and re open for append
                    fclose(fd);
                    fd = fopen(upload_filename.c_str(), "a");
                    // we need to kick things or they die
                    THEKERNEL->call_event(ON_IDLE);
                }
            }
        }
    }
    // we got an error so ignore everything until EOF
    char c;
    do {
        if(stream->ready()) {
            c= stream->_getc();
        }else{
            THEKERNEL->call_event(ON_IDLE);
            c= 0;
        }
    } while(c != 4 && c != 26);
}

// loads the specified config-override file
void SimpleShell::load_command( string parameters, StreamOutput *stream )
{
    // Get parameters ( filename )
    string filename = absolute_from_relative(parameters);
    if(filename == "/") {
        filename = THEKERNEL->config_override_filename();
    }

    FILE *fp = fopen(filename.c_str(), "r");
    if(fp != NULL) {
        char buf[132];
        stream->printf("Loading config override file: %s...\n", filename.c_str());
        while(fgets(buf, sizeof buf, fp) != NULL) {
            stream->printf("  %s", buf);
            if(buf[0] == ';') continue; // skip the comments
            // NOTE only Gcodes and Mcodes can be in the config-override
            Gcode *gcode = new Gcode(buf, &StreamOutput::NullStream);
            THEKERNEL->call_event(ON_GCODE_RECEIVED, gcode);
            delete gcode;
            THEKERNEL->call_event(ON_IDLE);
        }
        stream->printf("config override file executed\n");
        fclose(fp);

    } else {
        stream->printf("File not found: %s\n", filename.c_str());
    }
}

// saves the specified config-override file
void SimpleShell::save_command( string parameters, StreamOutput *stream )
{
    // Get parameters ( filename )
    string filename = absolute_from_relative(parameters);
    if(filename == "/") {
        filename = THEKERNEL->config_override_filename();
    }

    THEKERNEL->conveyor->wait_for_empty_queue(); //just to be safe as it can take a while to run

    //remove(filename.c_str()); // seems to cause a hang every now and then
    {
        FileStream fs(filename.c_str());
        fs.printf("; DO NOT EDIT THIS FILE\n");
        // this also will truncate the existing file instead of deleting it
    }

    // stream that appends to file
    AppendFileStream *gs = new AppendFileStream(filename.c_str());
    // if(!gs->is_open()) {
    //     stream->printf("Unable to open File %s for write\n", filename.c_str());
    //     return;
    // }

    __disable_irq();
    // issue a M500 which will store values in the file stream
    Gcode *gcode = new Gcode("M500", gs);
    THEKERNEL->call_event(ON_GCODE_RECEIVED, gcode );
    delete gs;
    delete gcode;
    __enable_irq();

    stream->printf("Settings Stored to %s\r\n", filename.c_str());
}

// show free memory
void SimpleShell::mem_command( string parameters, StreamOutput *stream)
{
    bool verbose = shift_parameter( parameters ).find_first_of("Vv") != string::npos;
    unsigned long heap = (unsigned long)_sbrk(0);
    unsigned long m = g_maximumHeapAddress - heap;
    stream->printf("Unused Heap: %lu bytes\r\n", m);

    uint32_t f = heapWalk(stream, verbose);
    stream->printf("Total Free RAM: %lu bytes\r\n", m + f);

    stream->printf("Free AHB0: %lu, AHB1: %lu\r\n", AHB0.free(), AHB1.free());
    if (verbose) {
        AHB0.debug(stream);
        AHB1.debug(stream);
    }
}

static uint32_t getDeviceType()
{
#define IAP_LOCATION 0x1FFF1FF1
    uint32_t command[1];
    uint32_t result[5];
    typedef void (*IAP)(uint32_t *, uint32_t *);
    IAP iap = (IAP) IAP_LOCATION;

    __disable_irq();

    command[0] = 54;
    iap(command, result);

    __enable_irq();

    return result[1];
}

// get network config
void SimpleShell::net_command( string parameters, StreamOutput *stream)
{
    void *returned_data;
    bool ok = PublicData::get_value( network_checksum, get_ipconfig_checksum, &returned_data );
    if(ok) {
        char *str = (char *)returned_data;
        stream->printf("%s\r\n", str);
        free(str);

    } else {
        stream->printf("No network detected\n");
    }
}

// print out build version
void SimpleShell::version_command( string parameters, StreamOutput *stream)
{
    Version vers;
    uint32_t dev = getDeviceType();
    const char *mcu = (dev & 0x00100000) ? "LPC1769" : "LPC1768";
    stream->printf("Build version: %s, Build date: %s, MCU: %s, System Clock: %ldMHz\r\n", vers.get_build(), vers.get_build_date(), mcu, SystemCoreClock / 1000000);
    #ifdef CNC
    stream->printf("  CNC Build\r\n");
    #endif
}

// Reset the system
void SimpleShell::reset_command( string parameters, StreamOutput *stream)
{
    stream->printf("Smoothie out. Peace. Rebooting in 5 seconds...\r\n");
    reset_delay_secs = 5; // reboot in 5 seconds
}

// go into dfu boot mode
void SimpleShell::dfu_command( string parameters, StreamOutput *stream)
{
    stream->printf("Entering boot mode...\r\n");
    system_reset(true);
}

// Break out into the MRI debugging system
void SimpleShell::break_command( string parameters, StreamOutput *stream)
{
    stream->printf("Entering MRI debug mode...\r\n");
    __debugbreak();
}

static int get_active_tool()
{
    void *returned_data;
    bool ok = PublicData::get_value(tool_manager_checksum, get_active_tool_checksum, &returned_data);
    if (ok) {
         int active_tool=  *static_cast<int *>(returned_data);
        return active_tool;
    } else {
        return 0;
    }
}

void SimpleShell::grblDP_command( string parameters, StreamOutput *stream)
{
    /*
    [G54:95.000,40.000,-23.600]
    [G55:0.000,0.000,0.000]
    [G56:0.000,0.000,0.000]
    [G57:0.000,0.000,0.000]
    [G58:0.000,0.000,0.000]
    [G59:0.000,0.000,0.000]
    [G28:0.000,0.000,0.000]
    [G30:0.000,0.000,0.000]
    [G92:0.000,0.000,0.000]
    [TLO:0.000]
    [PRB:0.000,0.000,0.000:0]
    */

    bool verbose = shift_parameter( parameters ).find_first_of("Vv") != string::npos;

    std::vector<Robot::wcs_t> v= THEKERNEL->robot->get_wcs_state();
    if(verbose) {
        char current_wcs= std::get<0>(v[0]);
        stream->printf("[current WCS: %s]\n", wcs2gcode(current_wcs).c_str());
    }

    int n= std::get<1>(v[0]);
    for (int i = 1; i <= n; ++i) {
        stream->printf("[%s:%1.4f,%1.4f,%1.4f]\n", wcs2gcode(i-1).c_str(),
            THEKERNEL->robot->from_millimeters(std::get<0>(v[i])),
            THEKERNEL->robot->from_millimeters(std::get<1>(v[i])),
            THEKERNEL->robot->from_millimeters(std::get<2>(v[i])));
    }

    float *rd;
    PublicData::get_value( endstops_checksum, saved_position_checksum, &rd );
    stream->printf("[G28:%1.4f,%1.4f,%1.4f]\n",
        THEKERNEL->robot->from_millimeters(rd[0]),
        THEKERNEL->robot->from_millimeters(rd[1]),
        THEKERNEL->robot->from_millimeters(rd[2]));

    stream->printf("[G30:%1.4f,%1.4f,%1.4f]\n",  0.0F, 0.0F, 0.0F); // not implemented

    stream->printf("[G92:%1.4f,%1.4f,%1.4f]\n",
        THEKERNEL->robot->from_millimeters(std::get<0>(v[n+1])),
        THEKERNEL->robot->from_millimeters(std::get<1>(v[n+1])),
        THEKERNEL->robot->from_millimeters(std::get<2>(v[n+1])));

    if(verbose) {
        stream->printf("[Tool Offset:%1.4f,%1.4f,%1.4f]\n",
            THEKERNEL->robot->from_millimeters(std::get<0>(v[n+2])),
            THEKERNEL->robot->from_millimeters(std::get<1>(v[n+2])),
            THEKERNEL->robot->from_millimeters(std::get<2>(v[n+2])));
    }else{
        stream->printf("[TL0:%1.4f]\n", THEKERNEL->robot->from_millimeters(std::get<2>(v[n+2])));
    }

    // this is the last probe position, updated when a probe completes, also stores the number of steps moved after a homing cycle
    float px, py, pz;
    uint8_t ps;
    std::tie(px, py, pz, ps) = THEKERNEL->robot->get_last_probe_position();
    stream->printf("[PRB:%1.4f,%1.4f,%1.4f:%d]\n", THEKERNEL->robot->from_millimeters(px), THEKERNEL->robot->from_millimeters(py), THEKERNEL->robot->from_millimeters(pz), ps);
}

void SimpleShell::get_command( string parameters, StreamOutput *stream)
{
    string what = shift_parameter( parameters );

    if (what == "temp") {
        struct pad_temperature temp;
        string type = shift_parameter( parameters );
        if(type.empty()) {
            // scan all temperature controls
            std::vector<struct pad_temperature> controllers;
            bool ok = PublicData::get_value(temperature_control_checksum, poll_controls_checksum, &controllers);
            if (ok) {
                for (auto &c : controllers) {
                   stream->printf("%s (%d) temp: %f/%f @%d\r\n", c.designator.c_str(), c.id, c.current_temperature, c.target_temperature, c.pwm);
                }

            } else {
                stream->printf("no heaters found\r\n");
            }

        }else{
            bool ok = PublicData::get_value( temperature_control_checksum, current_temperature_checksum, get_checksum(type), &temp );

            if (ok) {
                stream->printf("%s temp: %f/%f @%d\r\n", type.c_str(), temp.current_temperature, temp.target_temperature, temp.pwm);
            } else {
                stream->printf("%s is not a known temperature device\r\n", type.c_str());
            }
        }

    } else if (what == "fk" || what == "ik") {
        string p= shift_parameter( parameters );
        bool move= false;
        if(p == "-m") {
            move= true;
            p= shift_parameter( parameters );
        }

        std::vector<float> v= parse_number_list(p.c_str());
        if(p.empty() || v.size() < 1) {
            stream->printf("error:usage: get [fk|ik] [-m] x[,y,z]\n");
            return;
        }

        float x= v[0];
        float y= (v.size() > 1) ? v[1] : x;
        float z= (v.size() > 2) ? v[2] : y;

        if(what == "fk") {
            // do forward kinematics on the given actuator position and display the cartesian coordinates
            ActuatorCoordinates apos{x, y, z};
            float pos[3];
            THEKERNEL->robot->arm_solution->actuator_to_cartesian(apos, pos);
            stream->printf("cartesian= X %f, Y %f, Z %f, Steps= A %lu, B %lu, C %lu\n",
                pos[0], pos[1], pos[2],
                lroundf(x*THEKERNEL->robot->actuators[0]->get_steps_per_mm()),
                lroundf(y*THEKERNEL->robot->actuators[1]->get_steps_per_mm()),
                lroundf(z*THEKERNEL->robot->actuators[2]->get_steps_per_mm()));
            x= pos[0];
            y= pos[1];
            z= pos[2];

        }else{
            // do inverse kinematics on the given cartesian position and display the actuator coordinates
            float pos[3]{x, y, z};
            ActuatorCoordinates apos;
            THEKERNEL->robot->arm_solution->cartesian_to_actuator(pos, apos);
            stream->printf("actuator= A %f, B %f, C %f\n", apos[0], apos[1], apos[2]);
        }

        if(move) {
            // move to the calculated, or given, XYZ
            char cmd[64];
            snprintf(cmd, sizeof(cmd), "G53 G0 X%f Y%f Z%f", x, y, z);
            struct SerialMessage message;
            message.message = cmd;
            message.stream = &(StreamOutput::NullStream);
            THEKERNEL->call_event(ON_CONSOLE_LINE_RECEIVED, &message );
            THEKERNEL->conveyor->wait_for_empty_queue();
        }

   } else if (what == "pos") {
        // convenience to call all the various M114 variants
        char buf[64];
        THEKERNEL->robot->print_position(0, buf, sizeof buf); stream->printf("last %s\n", buf);
        THEKERNEL->robot->print_position(1, buf, sizeof buf); stream->printf("realtime %s\n", buf);
        THEKERNEL->robot->print_position(2, buf, sizeof buf); stream->printf("%s\n", buf);
        THEKERNEL->robot->print_position(3, buf, sizeof buf); stream->printf("%s\n", buf);
        THEKERNEL->robot->print_position(4, buf, sizeof buf); stream->printf("%s\n", buf);
        THEKERNEL->robot->print_position(5, buf, sizeof buf); stream->printf("%s\n", buf);

    } else if (what == "wcs") {
        // print the wcs state
        grblDP_command("-v", stream);

    } else if (what == "state") {
        // also $G
        // [G0 G54 G17 G21 G90 G94 M0 M5 M9 T0 F0.]
        stream->printf("[G%d %s G%d G%d G%d G94 M0 M5 M9 T%d F%1.4f]\n",
            THEKERNEL->gcode_dispatch->get_modal_command(),
            wcs2gcode(THEKERNEL->robot->get_current_wcs()).c_str(),
            THEKERNEL->robot->plane_axis_0 == X_AXIS && THEKERNEL->robot->plane_axis_1 == Y_AXIS && THEKERNEL->robot->plane_axis_2 == Z_AXIS ? 17 :
              THEKERNEL->robot->plane_axis_0 == X_AXIS && THEKERNEL->robot->plane_axis_1 == Z_AXIS && THEKERNEL->robot->plane_axis_2 == Y_AXIS ? 18 :
              THEKERNEL->robot->plane_axis_0 == Y_AXIS && THEKERNEL->robot->plane_axis_1 == Z_AXIS && THEKERNEL->robot->plane_axis_2 == X_AXIS ? 19 : 17,
            THEKERNEL->robot->inch_mode ? 20 : 21,
            THEKERNEL->robot->absolute_mode ? 90 : 91,
            get_active_tool(),
            THEKERNEL->robot->from_millimeters(THEKERNEL->robot->get_feed_rate()));

    } else if (what == "status") {
        // also ? on serial and usb
        stream->printf("%s\n", THEKERNEL->get_query_string().c_str());

    } else {
        stream->printf("error:unknown option %s\n", what.c_str());
    }
}

// used to test out the get public data events
void SimpleShell::set_temp_command( string parameters, StreamOutput *stream)
{
    string type = shift_parameter( parameters );
    string temp = shift_parameter( parameters );
    float t = temp.empty() ? 0.0 : strtof(temp.c_str(), NULL);
    bool ok = PublicData::set_value( temperature_control_checksum, get_checksum(type), &t );

    if (ok) {
        stream->printf("%s temp set to: %3.1f\r\n", type.c_str(), t);
    } else {
        stream->printf("%s is not a known temperature device\r\n", type.c_str());
    }
}

void SimpleShell::print_thermistors_command( string parameters, StreamOutput *stream)
{
<<<<<<< HEAD
    #ifndef NO_TOOLS_TEMPERATURECONTROL
    Thermistor::print_predefined_thermistors(stream);
    #endif
=======
#ifndef NO_TOOLS_TEMPERATURECONTROL
    Thermistor::print_predefined_thermistors(stream);
#endif
>>>>>>> 9056afd7
}

void SimpleShell::calc_thermistor_command( string parameters, StreamOutput *stream)
{
<<<<<<< HEAD
    #ifndef NO_TOOLS_TEMPERATURECONTROL
=======
#ifndef NO_TOOLS_TEMPERATURECONTROL
>>>>>>> 9056afd7
    string s = shift_parameter( parameters );
    int saveto= -1;
    // see if we have -sn as first argument
    if(s.find("-s", 0, 2) != string::npos) {
        // save the results to thermistor n
        saveto= strtol(s.substr(2).c_str(), nullptr, 10);
    }else{
        parameters= s;
    }

    std::vector<float> trl= parse_number_list(parameters.c_str());
    if(trl.size() == 6) {
        // calculate the coefficients
        float c1, c2, c3;
        std::tie(c1, c2, c3) = Thermistor::calculate_steinhart_hart_coefficients(trl[0], trl[1], trl[2], trl[3], trl[4], trl[5]);
        stream->printf("Steinhart Hart coefficients:  I%1.18f J%1.18f K%1.18f\n", c1, c2, c3);
        if(saveto == -1) {
            stream->printf("  Paste the above in the M305 S0 command, then save with M500\n");
        }else{
            char buf[80];
            int n = snprintf(buf, sizeof(buf), "M305 S%d I%1.18f J%1.18f K%1.18f", saveto, c1, c2, c3);
            string g(buf, n);
            Gcode gcode(g, &(StreamOutput::NullStream));
            THEKERNEL->call_event(ON_GCODE_RECEIVED, &gcode );
            stream->printf("  Setting Thermistor %d to those settings, save with M500\n", saveto);
        }

    }else{
        // give help
        stream->printf("Usage: calc_thermistor T1,R1,T2,R2,T3,R3\n");
    }
<<<<<<< HEAD
    #endif
=======
#endif
>>>>>>> 9056afd7
}

// used to test out the get public data events for switch
void SimpleShell::switch_command( string parameters, StreamOutput *stream)
{
    string type = shift_parameter( parameters );
    string value = shift_parameter( parameters );
    bool ok = false;
    if(value == "on" || value == "off") {
        bool b = value == "on";
        ok = PublicData::set_value( switch_checksum, get_checksum(type), state_checksum, &b );
    } else {
        float v = strtof(value.c_str(), NULL);
        ok = PublicData::set_value( switch_checksum, get_checksum(type), value_checksum, &v );
    }
    if (ok) {
        stream->printf("switch %s set to: %s\r\n", type.c_str(), value.c_str());
    } else {
        stream->printf("%s is not a known switch device\r\n", type.c_str());
    }
}

void SimpleShell::md5sum_command( string parameters, StreamOutput *stream )
{
    string filename = absolute_from_relative(parameters);

    // Open file
    FILE *lp = fopen(filename.c_str(), "r");
    if (lp == NULL) {
        stream->printf("File not found: %s\r\n", filename.c_str());
        return;
    }
    MD5 md5;
    uint8_t buf[64];
    do {
        size_t n= fread(buf, 1, sizeof buf, lp);
        if(n > 0) md5.update(buf, n);
        THEKERNEL->call_event(ON_IDLE);
    } while(!feof(lp));

    stream->printf("%s %s\n", md5.finalize().hexdigest().c_str(), filename.c_str());
    fclose(lp);
}

#ifdef CNC
// runs several types of test on the mechanisms
void SimpleShell::test_command( string parameters, StreamOutput *stream)
{
    string what = shift_parameter( parameters );

    if (what == "jog") {
        // jogs back and forth usage: axis distance iterations [feedrate]
        string axis = shift_parameter( parameters );
        string dist = shift_parameter( parameters );
        string iters = shift_parameter( parameters );
        string speed = shift_parameter( parameters );
        if(axis.empty() || dist.empty() || iters.empty()) {
            stream->printf("error: Need axis distance iterations\n");
            return;
        }
        float d= strtof(dist.c_str(), NULL);
        float f= speed.empty() ? THEKERNEL->robot->get_feed_rate() : strtof(speed.c_str(), NULL);
        uint32_t n= strtol(iters.c_str(), NULL, 10);

        bool toggle= false;
        for (uint32_t i = 0; i < n; ++i) {
            char cmd[64];
            snprintf(cmd, sizeof(cmd), "G91 G0 %c%f F%f G90", toupper(axis[0]), toggle ? -d : d, f);
            stream->printf("%s\n", cmd);
            struct SerialMessage message{&StreamOutput::NullStream, cmd};
            THEKERNEL->call_event(ON_CONSOLE_LINE_RECEIVED, &message );
            if(THEKERNEL->is_halted()) break;
            THEKERNEL->conveyor->wait_for_empty_queue();
            toggle= !toggle;
        }
        stream->printf("done\n");

    }else if (what == "circle") {
        // draws a circle around current position. usage: radius segments iterations [feedrate]
        string radius = shift_parameter( parameters );
        string segments = shift_parameter( parameters );
        string iters = shift_parameter( parameters );
        string speed = shift_parameter( parameters );
         if(radius.empty() || segments.empty() || iters.empty()) {
            stream->printf("error: Need radius segments iterations\n");
            return;
        }

        float r= strtof(radius.c_str(), NULL);
        uint32_t s= strtol(segments.c_str(), NULL, 10);
        uint32_t n= strtol(iters.c_str(), NULL, 10);
        float f= speed.empty() ? THEKERNEL->robot->get_feed_rate() : strtof(speed.c_str(), NULL);
        float xoff, yoff;
        std::tie(xoff, yoff, std::ignore) = THEKERNEL->robot->mcs2wcs(THEKERNEL->robot->get_axis_position());
        char cmd[64];
        snprintf(cmd, sizeof(cmd), "G90\n");
        struct SerialMessage message{&StreamOutput::NullStream, cmd};
        THEKERNEL->call_event(ON_CONSOLE_LINE_RECEIVED, &message );

        for (uint32_t i = 0; i < n; ++i) {
            for(uint32_t a=0;a<s;a++) {
                snprintf(cmd, sizeof(cmd), "G0 X%f Y%f F%f",
                    xoff + (sinf(a * (360.0F / s) * (float)M_PI / 180.0F) * r),
                    yoff + (cosf(a * (360.0F / s) * (float)M_PI / 180.0F) * r),
                    f);
                stream->printf("%s\n", cmd);
                message.message= cmd;
                THEKERNEL->call_event(ON_CONSOLE_LINE_RECEIVED, &message );
                if(THEKERNEL->is_halted()) break;
            }
            if(THEKERNEL->is_halted()) break;
            THEKERNEL->conveyor->wait_for_empty_queue();
        }
        stream->printf("done\n");

    }else if (what == "square") {
        // draws a square usage: size iterations [feedrate]
        string size = shift_parameter( parameters );
        string iters = shift_parameter( parameters );
        string speed = shift_parameter( parameters );
        if(size.empty() || iters.empty()) {
            stream->printf("error: Need size iterations\n");
            return;
        }
        float d= strtof(size.c_str(), NULL);
        float f= speed.empty() ? THEKERNEL->robot->get_feed_rate() : strtof(speed.c_str(), NULL);
        uint32_t n= strtol(iters.c_str(), NULL, 10);

        for (uint32_t i = 0; i < n; ++i) {
            char cmd[64];
            {
                snprintf(cmd, sizeof(cmd), "G91 G0 X%f F%f", d, f);
                stream->printf("%s\n", cmd);
                struct SerialMessage message{&StreamOutput::NullStream, cmd};
                THEKERNEL->call_event(ON_CONSOLE_LINE_RECEIVED, &message );
            }
            {
                snprintf(cmd, sizeof(cmd), "G0 Y%f", d);
                stream->printf("%s\n", cmd);
                struct SerialMessage message{&StreamOutput::NullStream, cmd};
                THEKERNEL->call_event(ON_CONSOLE_LINE_RECEIVED, &message );
            }
            {
                snprintf(cmd, sizeof(cmd), "G0 X%f", -d);
                stream->printf("%s\n", cmd);
                struct SerialMessage message{&StreamOutput::NullStream, cmd};
                THEKERNEL->call_event(ON_CONSOLE_LINE_RECEIVED, &message );
            }
            {
                snprintf(cmd, sizeof(cmd), "G0 Y%f G90", -d);
                stream->printf("%s\n", cmd);
                struct SerialMessage message{&StreamOutput::NullStream, cmd};
                THEKERNEL->call_event(ON_CONSOLE_LINE_RECEIVED, &message );
            }
            if(THEKERNEL->is_halted()) break;
            THEKERNEL->conveyor->wait_for_empty_queue();
        }
        stream->printf("done\n");

    }else {
        stream->printf("usage:\n test jog axis distance iterations [feedrate]\n");
        stream->printf(" test square size iterations [feedrate]\n");
        stream->printf(" test circle radius segments iterations [feedrate]\n");
    }
}
#endif

void SimpleShell::help_command( string parameters, StreamOutput *stream )
{
    stream->printf("Commands:\r\n");
    stream->printf("version\r\n");
    stream->printf("mem [-v]\r\n");
    stream->printf("ls [-s] [folder]\r\n");
    stream->printf("cd folder\r\n");
    stream->printf("pwd\r\n");
    stream->printf("cat file [limit] [-d 10]\r\n");
    stream->printf("rm file\r\n");
    stream->printf("mv file newfile\r\n");
    stream->printf("remount\r\n");
    stream->printf("play file [-v]\r\n");
    stream->printf("progress - shows progress of current play\r\n");
    stream->printf("abort - abort currently playing file\r\n");
    stream->printf("reset - reset smoothie\r\n");
    stream->printf("dfu - enter dfu boot loader\r\n");
    stream->printf("break - break into debugger\r\n");
    stream->printf("config-get [<configuration_source>] <configuration_setting>\r\n");
    stream->printf("config-set [<configuration_source>] <configuration_setting> <value>\r\n");
    stream->printf("get [pos|wcs|state|status|fk|ik]\r\n");
    stream->printf("get temp [bed|hotend]\r\n");
    stream->printf("set_temp bed|hotend 185\r\n");
    stream->printf("net\r\n");
    stream->printf("load [file] - loads a configuration override file from soecified name or config-override\r\n");
    stream->printf("save [file] - saves a configuration override file as specified filename or as config-override\r\n");
    stream->printf("upload filename - saves a stream of text to the named file\r\n");
    stream->printf("calc_thermistor [-s0] T1,R1,T2,R2,T3,R3 - calculate the Steinhart Hart coefficients for a thermistor\r\n");
    stream->printf("thermistors - print out the predefined thermistors\r\n");
    stream->printf("md5sum file - prints md5 sum of the given file\r\n");
}
<|MERGE_RESOLUTION|>--- conflicted
+++ resolved
@@ -848,24 +848,14 @@
 
 void SimpleShell::print_thermistors_command( string parameters, StreamOutput *stream)
 {
-<<<<<<< HEAD
     #ifndef NO_TOOLS_TEMPERATURECONTROL
     Thermistor::print_predefined_thermistors(stream);
     #endif
-=======
-#ifndef NO_TOOLS_TEMPERATURECONTROL
-    Thermistor::print_predefined_thermistors(stream);
-#endif
->>>>>>> 9056afd7
 }
 
 void SimpleShell::calc_thermistor_command( string parameters, StreamOutput *stream)
 {
-<<<<<<< HEAD
     #ifndef NO_TOOLS_TEMPERATURECONTROL
-=======
-#ifndef NO_TOOLS_TEMPERATURECONTROL
->>>>>>> 9056afd7
     string s = shift_parameter( parameters );
     int saveto= -1;
     // see if we have -sn as first argument
@@ -897,11 +887,7 @@
         // give help
         stream->printf("Usage: calc_thermistor T1,R1,T2,R2,T3,R3\n");
     }
-<<<<<<< HEAD
     #endif
-=======
-#endif
->>>>>>> 9056afd7
 }
 
 // used to test out the get public data events for switch
